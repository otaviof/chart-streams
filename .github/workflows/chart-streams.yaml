--- conflicted
+++ resolved
@@ -9,11 +9,7 @@
   build-and-test:
     environment:
       name: build
-<<<<<<< HEAD
-    runs-on: ubuntu-latest
-=======
     runs-on: ubuntu-18.04
->>>>>>> 8f921be3
     steps:
       - uses: actions/cache@v2
         id: cache-libgit2
@@ -22,18 +18,7 @@
           key: ${{ runner.os }}-libgit2-1.2.0
       
       - uses: actions/checkout@v2
-<<<<<<< HEAD
-
-      # https://docs.github.com/en/packages/managing-github-packages-using-github-actions-workflows/publishing-and-installing-a-package-with-github-actions
-      - uses: docker/login-action@v1
-        with:
-          registry: ${{ env.REGISTRY }}
-          username: ${{ github.actor }}
-          password: ${{ secrets.GITHUB_TOKEN }}
-      - uses: docker/setup-buildx-action@v1
-=======
       - uses: actions/setup-go@v2
->>>>>>> 8f921be3
         with:
           go-version: '1.16.8'
 
@@ -45,14 +30,4 @@
       
       - uses: codecov/codecov-action@v2
         with:
-<<<<<<< HEAD
-          context: .
-          push: true
-          file: Dockerfile.dev
-          tags: ${{ env.IMAGE_DEV_TAG }}
-      - run: make devcontainer-run CODECOV_TOKEN="$CODECOV_TOKEN" IMAGE_DEV_TAG="$IMAGE_DEV_TAG" DEVCONTAINER_ARGS="make CODECOV_TOKEN=\"$CODECOV_TOKEN\" vendor test codecov"
-        env:
-          CODECOV_TOKEN: ${{ secrets.CODECOV_TOKEN }}
-=======
-          verbose: true
->>>>>>> 8f921be3
+          verbose: true