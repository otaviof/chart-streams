name: chart-streams
on:
  push:
  pull_request:
    branches:
      - master

<<<<<<< HEAD
=======
env:
  REGISTRY: localhost:5000
  IMAGE_NAME: ${{ github.repository }}
  IMAGE_DEV_TAG: localhost:5000/${{ github.repository }}:${{ github.sha }}

>>>>>>> ef3822d4
jobs:
  build-and-test:
    environment:
      name: build
<<<<<<< HEAD
    runs-on: ubuntu-18.04
    steps:
      - uses: actions/cache@v2
        id: cache-libgit2
        with:
          path: /usr/local/lib/libgit2.so.*
          key: ${{ runner.os }}-libgit2-1.2.0
      
      - uses: actions/checkout@v2
      - uses: actions/setup-go@v2
        with:
          go-version: '1.16.8'

      - name: "Install libgit2 from sources"
        run: ./hack/ubuntu/libgit2.sh
        if: steps.cache-libgit2.outputs.cache-hit != 'true'
      
      - run: make test
      
      - uses: codecov/codecov-action@v2
        with:
          verbose: true
=======
    runs-on: ubuntu-latest
    services:
      registry:
        image: registry:2
        ports:
          - 5000:5000
    steps:
      - uses: actions/checkout@v2
      - uses: docker/setup-buildx-action@v1
        with:
          install: true
          driver-opts: network=host
      - uses: docker/build-push-action@v2
        with:
          context: .
          push: true
          file: Dockerfile.dev
          tags: ${{ env.IMAGE_DEV_TAG }}
      - run: make devcontainer-run CODECOV_TOKEN="$CODECOV_TOKEN" IMAGE_DEV_TAG="$IMAGE_DEV_TAG" DEVCONTAINER_ARGS="make CODECOV_TOKEN=\"$CODECOV_TOKEN\" test codecov"
        env:
          CODECOV_TOKEN: ${{ secrets.CODECOV_TOKEN }}
>>>>>>> ef3822d4
<|MERGE_RESOLUTION|>--- conflicted
+++ resolved
@@ -5,19 +5,10 @@
     branches:
       - master
 
-<<<<<<< HEAD
-=======
-env:
-  REGISTRY: localhost:5000
-  IMAGE_NAME: ${{ github.repository }}
-  IMAGE_DEV_TAG: localhost:5000/${{ github.repository }}:${{ github.sha }}
-
->>>>>>> ef3822d4
 jobs:
   build-and-test:
     environment:
       name: build
-<<<<<<< HEAD
     runs-on: ubuntu-18.04
     steps:
       - uses: actions/cache@v2
@@ -39,27 +30,4 @@
       
       - uses: codecov/codecov-action@v2
         with:
-          verbose: true
-=======
-    runs-on: ubuntu-latest
-    services:
-      registry:
-        image: registry:2
-        ports:
-          - 5000:5000
-    steps:
-      - uses: actions/checkout@v2
-      - uses: docker/setup-buildx-action@v1
-        with:
-          install: true
-          driver-opts: network=host
-      - uses: docker/build-push-action@v2
-        with:
-          context: .
-          push: true
-          file: Dockerfile.dev
-          tags: ${{ env.IMAGE_DEV_TAG }}
-      - run: make devcontainer-run CODECOV_TOKEN="$CODECOV_TOKEN" IMAGE_DEV_TAG="$IMAGE_DEV_TAG" DEVCONTAINER_ARGS="make CODECOV_TOKEN=\"$CODECOV_TOKEN\" test codecov"
-        env:
-          CODECOV_TOKEN: ${{ secrets.CODECOV_TOKEN }}
->>>>>>> ef3822d4
+          verbose: true